--- conflicted
+++ resolved
@@ -5,13 +5,8 @@
 members = ["./japan-geoid-*"]
 
 [workspace.package]
-<<<<<<< HEAD
 version = "0.5.0"
 edition = "2024"
-=======
-version = "0.4.4"
-edition = "2021"
->>>>>>> 7af8ceed
 authors = [
     "Taku Fukada <naninunenor@gmail.com>",
 ]
@@ -35,7 +30,6 @@
 
 [dependencies]
 lz4_flex = { version = "0.11.3", default-features = false }
-<<<<<<< HEAD
 
 [features]
 default = ["gsigeo2011", "jpgeo2024"]
@@ -47,14 +41,6 @@
 
 [target.'cfg(target_arch = "wasm32")'.dev-dependencies]
 wasm-bindgen-test = "0.3.50"
-=======
-
-[target.'cfg(target_arch = "wasm32")'.dependencies]
-wasm-bindgen = "0.2.93"
-
-[target.'cfg(target_arch = "wasm32")'.dev-dependencies]
-wasm-bindgen-test = "0.3.43"
->>>>>>> 7af8ceed
 
 [profile.dev.package."*"]
 opt-level = 1