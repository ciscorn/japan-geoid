--- conflicted
+++ resolved
@@ -118,8 +118,4 @@
 
 ## Authors
 
-<<<<<<< HEAD
-Taku Fukada
-=======
-Taku Fukada ([@ciscorn](https://github.com/ciscorn))
->>>>>>> 7af8ceed
+Taku Fukada